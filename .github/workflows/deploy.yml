--- conflicted
+++ resolved
@@ -35,7 +35,6 @@
         # Запускаем контейнеры
         docker compose -p $PROJECT_NAME up -d
     
-<<<<<<< HEAD
  #   - name: Fix permissions
  #     run:
  #       RUNNER_USER=$(whoami)
@@ -43,15 +42,6 @@
  #       sudo chown -R $RUNNER_USER:$RUNNER_GROUP `find $GITHUB_WORKSPACE -name="__pycache__"`
  #       sudo chmod -R 755 `find $GITHUB_WORKSPACE -name="__pycache__"`
  #       echo "Fixed permissions for __pycache__"
-=======
-#    - name: Fix permissions
-#      run: |
-#        RUNNER_USER=$(whoami)
-#        RUNNER_GROUP=$(id -gn $RUNNER_USER)
-#        sudo -S chown -R $RUNNER_USER:$RUNNER_GROUP `find $GITHUB_WORKSPACE -name "__pycache__"`
-#        sudo -S chmod -R 755 `find $GITHUB_WORKSPACE -name "__pycache__"`
-#        echo "Fixed permissions for __pycache__"
->>>>>>> dcf002cf
 
     - name: Verify deployment
       run: |
